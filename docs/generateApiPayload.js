function generateApiPayload() {
    const modelSelect = document.getElementById('model');
    const scenarioSelect = document.getElementById('scenario');  // Define scenarioSelect
    const countrySelect = document.getElementById('country');
    const allCountriesCheckbox = document.getElementById('allCountries');
    const startYearInput = document.getElementById('startYear');
    const endYearInput = document.getElementById('endYear');
    const entrypointsTable = document.getElementById('entrypointsTable');
    const resultsList = document.getElementById('resultsList');

    // Fetch the selected model
    return fetch(modelSelect.value)
        .then(response => response.json())
        .then(modelData => {
            // Determine if we're running for all countries or a single country
            const runAllCountries = allCountriesCheckbox.checked;
            const selectedCountry = countrySelect.value;

            // Fetch the selected scenario
            return fetch(scenarioSelect.value)
                .then(response => response.json())
                .then(scenarioData => {
                    // Function to generate payload for a single country
                    function generateCountryPayload(country) {
                        const payload = JSON.parse(JSON.stringify(modelData)); // Deep clone the model data
                        const appliedScenario = getAppliedScenario(scenarioData, country);

                        // Update country
                        const countryEntrypoint = payload.entrypoints.find(entry => entry.id === "COUNTRY");
                        if (countryEntrypoint) {
                            countryEntrypoint.value = country;
                        }

                        // Update start and end years
                        payload.runtime.startYear = parseInt(startYearInput.value);
                        payload.runtime.endYear = parseInt(endYearInput.value);

<<<<<<< HEAD
            // Construct the final payload
            const payload = {
                botech: modelData,
                queries: selectedResults,
                environment: "appendix_3"
            };
=======
                        // Update entrypoints
                        payload.entrypoints.forEach(entrypoint => {
                            if (appliedScenario.hasOwnProperty(entrypoint.id)) {
                                entrypoint.value = appliedScenario[entrypoint.id];
                            }
                        });
>>>>>>> a5a2e867

                        // Collect selected results
                        const selectedResults = Array.from(resultsList.querySelectorAll('input[type="checkbox"]:checked'))
                            .map(checkbox => {
                                const resultData = JSON.parse(checkbox.dataset.result);
                                return {
                                    label: resultData.label,
                                    query: resultData.query
                                };
                            });

                        // Construct the final payload
                        return {
                            botech: payload,
                            queries: selectedResults,
                            environment: "appendix_3"
                        };
                    }

                    if (runAllCountries) {
                        // Fetch the list of all countries
                        return fetch('./list_of_countries.json')
                            .then(response => response.json())
                            .then(data => {
                                const countries = data.countries.map(country => country.iso3);
                                return countries.map(country => generateCountryPayload(country));
                            });
                    } else {
                        // Generate payload for the selected country
                        return [generateCountryPayload(selectedCountry)];
                    }
                });
        });
}

function getAppliedScenario(scenarioData, country) {
    // Check country_overrides
    if (scenarioData.country_overrides && scenarioData.country_overrides[country]) {
        return { ...scenarioData.defaults, ...scenarioData.country_overrides[country] };
    }
    
    // Check scenario_groups
    for (const group in scenarioData.scenario_groups) {
        if (scenarioData.scenario_groups[group].countries.includes(country)) {
            return { ...scenarioData.defaults, ...scenarioData.scenario_groups[group].parameters };
        }
    }
    
    // Use defaults
    return scenarioData.defaults;
}

function showMessage(message, statusUrl) {
    const messageArea = document.getElementById('messageArea');
    const messageText = document.getElementById('messageText');
    const statusLink = document.getElementById('statusLink');

    messageText.textContent = message;
    statusLink.href = statusUrl;
    messageArea.style.display = 'block';

    // Scroll to the message area
    messageArea.scrollIntoView({ behavior: 'smooth' });
}

function checkStatus(statusUrl) {
    fetch(statusUrl)
        .then(response => response.json())
        .then(data => {
            console.log('Received status:', data.status);
            if (data.status === "SUCCESS" && data.result && data.result.download_url) {
                console.log('Received successful status with download URL:', data.result.download_url);
                showDownloadButton(data.result.download_url);
            } else if (data.status === "PENDING" || data.status === "PROGRESS") {
                showMessage("Your job is still being processed. Please check again later.", "#");
            } else {
                showMessage("An error occurred or the job is not complete. Please try again later.", "#");
            }
        })
        .catch(error => {
            console.error('Error checking status:', error);
            showMessage("An error occurred while checking the status. Please try again.", "#");
        });
}

function showDownloadButton(downloadUrl) {
    console.log('Setting up download button with URL:', downloadUrl);
    const messageArea = document.getElementById('messageArea');
    const messageText = document.getElementById('messageText');
    const statusLink = document.getElementById('statusLink');

    messageText.textContent = "Your results are ready!";
    statusLink.textContent = "Download Results";
    statusLink.href = downloadUrl;
    statusLink.setAttribute('download', 'pipeline_results.zip');
    messageArea.style.display = 'block';

    // Remove any existing event listeners
    statusLink.removeEventListener('click', checkStatusHandler);
    
    // Add a new event listener for the download
    statusLink.addEventListener('click', function(event) {
        // Do not prevent default behavior for the download link
        console.log('Download link clicked');
    });
}

// Event listener for the generate button
const generateButton = document.getElementById('generate');
if (generateButton) {
    generateButton.addEventListener('click', function() {
        generateApiPayload()
            .then(payloads => {
                console.log('API Payloads:', payloads);
                
                // Send the POST request to the API for each payload
                return Promise.all(payloads.map(payload => 
                    fetch('https://api.forecasthealth.org/pipeline', {
                        method: 'POST',
                        headers: {
                            'Content-Type': 'application/json',
                        },
                        body: JSON.stringify(payload),
                    })
                    .then(response => response.json())
                    .then(data => ({
                        response: data,
                        payload: payload
                    }))
                ));
            })
            .then(results => {
                console.log('API Responses:', results);
                
                // Process each response
                results.forEach(({ response, payload }) => {
                    // Extract the task_id from the response
                    const taskId = response.task_id;
                    
                    // Add the run to the RunList
                    const modelName = document.getElementById('model').options[document.getElementById('model').selectedIndex].text;
                    const countryName = payload.botech.entrypoints.find(entry => entry.id === "COUNTRY").value;
                    const scenarioName = document.getElementById('scenario').options[document.getElementById('scenario').selectedIndex].text;
                    runList.addRun(taskId, modelName, countryName, scenarioName);
                });

                console.log(`Started ${results.length} run(s). Check the Run List for status updates.`);
            })
            .catch(error => {
                console.error('Error:', error);
                alert('An error occurred while processing your request. Please try again.');
            });
    });
} else {
    console.error('Generate button not found in the DOM');
}<|MERGE_RESOLUTION|>--- conflicted
+++ resolved
@@ -35,21 +35,12 @@
                         payload.runtime.startYear = parseInt(startYearInput.value);
                         payload.runtime.endYear = parseInt(endYearInput.value);
 
-<<<<<<< HEAD
-            // Construct the final payload
-            const payload = {
-                botech: modelData,
-                queries: selectedResults,
-                environment: "appendix_3"
-            };
-=======
                         // Update entrypoints
                         payload.entrypoints.forEach(entrypoint => {
                             if (appliedScenario.hasOwnProperty(entrypoint.id)) {
                                 entrypoint.value = appliedScenario[entrypoint.id];
                             }
                         });
->>>>>>> a5a2e867
 
                         // Collect selected results
                         const selectedResults = Array.from(resultsList.querySelectorAll('input[type="checkbox"]:checked'))
