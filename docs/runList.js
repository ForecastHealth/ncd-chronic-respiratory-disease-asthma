--- conflicted
+++ resolved
@@ -76,12 +76,8 @@
             buttons += `<button onclick="runList.downloadFile('${run.downloadUrl}', '${run.customFileName}')" class="action-btn download-btn">Download</button>`;
             if (run.fileId) {
                 buttons += `
-<<<<<<< HEAD
-                    <a href="https://api.forecasthealth.org/summary/appendix_3/${run.fileId}" target="_blank" class="action-btn download-btn">Summary</a>
-=======
                     <button onclick="window.open('https://api.forecasthealth.org/summary/appendix_3/${run.fileId}', '_blank')" class="action-btn download-btn">Summary</button>
                     <button onclick="window.open('https://botech.forecasthealth.org/?userId=appendix_3&modelId=${run.fileId}', '_blank')" class="action-btn download-btn">View Model</button>
->>>>>>> a5a2e867
                 `;
             }
         } else if (run.status === 'Pending' || run.status === 'In Progress') {
